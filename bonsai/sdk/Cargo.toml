--- conflicted
+++ resolved
@@ -15,11 +15,6 @@
 tokio = { version = "1", features = ["full", "sync"], optional = true }
 
 [dev-dependencies]
-<<<<<<< HEAD
-env_logger = "0.10"
-hex = "0.4"
-=======
->>>>>>> b5430b4d
 httpmock = "0.6"
 serde_json = "1.0"
 temp-env = "0.3"
